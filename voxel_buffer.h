#ifndef VOXEL_BUFFER_H
#define VOXEL_BUFFER_H

#include "math/vector3i.h"
#include <core/reference.h>
#include <core/vector.h>

// Dense voxels data storage.
// Organized in 8-bit channels like images, all optional.
// Note: for float storage (marching cubes for example), you can map [0..256] to [0..1] and save 3 bytes per cell

class VoxelBuffer : public Reference {
	GDCLASS(VoxelBuffer, Reference)

public:
	enum ChannelId {
		CHANNEL_TYPE = 0,
		CHANNEL_ISOLEVEL,
		CHANNEL_DATA2,
		CHANNEL_DATA3,
		CHANNEL_DATA4,
		CHANNEL_DATA5,
		CHANNEL_DATA6,
		CHANNEL_DATA7,
		// Arbitrary value, 8 should be enough. Tweak for your needs.
		MAX_CHANNELS
	};

<<<<<<< HEAD
	enum Compression {
		COMPRESSION_NONE = 0,
		COMPRESSION_UNIFORM,
		//COMPRESSION_RLE,
		COMPRESSION_COUNT
	};
=======
	// TODO use C++17 inline to initialize right here...
	static const char *CHANNEL_ID_HINT_STRING;
>>>>>>> 04bbfcd1

	// TODO Quantification options
	//	enum ChannelFormat {
	//		FORMAT_I8_Q256U, // 0..255 integer
	//		FORMAT_F8_Q1S, // -1..1 float stored in 8 bits
	//		FORMAT_F16_Q128S // -128..128 float stored in 16 bits
	//	};

	// Converts -1..1 float into 0..255 integer
	static inline int
	iso_to_byte(real_t iso) {
		int v = static_cast<int>(128.f * iso + 128.f);
		if (v > 255)
			return 255;
		else if (v < 0)
			return 0;
		return v;
	}

	// Converts 0..255 integer into -1..1 float
	static inline real_t byte_to_iso(int b) {
		return static_cast<float>(b - 128) / 128.f;
	}

	VoxelBuffer();
	~VoxelBuffer();

	void create(int sx, int sy, int sz);
	void clear();
	void clear_channel(unsigned int channel_index, int clear_value = 0);
	_FORCE_INLINE_ void clear_channel_f(unsigned int channel_index, float clear_value = 0) { clear_channel(channel_index, iso_to_byte(clear_value)); }

	_FORCE_INLINE_ const Vector3i &get_size() const { return _size; }

	void set_default_values(uint8_t values[MAX_CHANNELS]);

	int get_voxel(int x, int y, int z, unsigned int channel_index = 0) const;
	void set_voxel(int value, int x, int y, int z, unsigned int channel_index = 0);
	void set_voxel_v(int value, Vector3 pos, unsigned int channel_index = 0);

	void try_set_voxel(int x, int y, int z, int value, unsigned int channel_index = 0);

	_FORCE_INLINE_ void set_voxel_f(real_t value, int x, int y, int z, unsigned int channel_index = 0) { set_voxel(iso_to_byte(value), x, y, z, channel_index); }
	_FORCE_INLINE_ real_t get_voxel_f(int x, int y, int z, unsigned int channel_index = 0) const { return byte_to_iso(get_voxel(x, y, z, channel_index)); }

	_FORCE_INLINE_ int get_voxel(const Vector3i pos, unsigned int channel_index = 0) const { return get_voxel(pos.x, pos.y, pos.z, channel_index); }
	_FORCE_INLINE_ void set_voxel(int value, const Vector3i pos, unsigned int channel_index = 0) { set_voxel(value, pos.x, pos.y, pos.z, channel_index); }

	void fill(int defval, unsigned int channel_index = 0);
	_FORCE_INLINE_ void fill_f(float value, unsigned int channel = 0) { fill(iso_to_byte(value), channel); }
	void fill_area(int defval, Vector3i min, Vector3i max, unsigned int channel_index = 0);

	bool is_uniform(unsigned int channel_index) const;

	void compress_uniform_channels();
	void decompress_channel(unsigned int channel_index);
	Compression get_channel_compression(unsigned int channel_index) const;

	void grab_channel_data(uint8_t *in_buffer, unsigned int channel_index, Compression compression);

	void copy_from(const VoxelBuffer &other, unsigned int channel_index = 0);
	void copy_from(const VoxelBuffer &other, Vector3i src_min, Vector3i src_max, Vector3i dst_min, unsigned int channel_index = 0);

	Ref<VoxelBuffer> duplicate() const;

	_FORCE_INLINE_ bool validate_pos(unsigned int x, unsigned int y, unsigned int z) const {
		return x < _size.x && y < _size.y && z < _size.z;
	}

	_FORCE_INLINE_ unsigned int index(unsigned int x, unsigned int y, unsigned int z) const {
		return y + _size.y * (x + _size.x * z);
	}

	//	_FORCE_INLINE_ unsigned int row_index(unsigned int x, unsigned int y, unsigned int z) const {
	//		return _size.y * (x + _size.x * z);
	//	}

	_FORCE_INLINE_ unsigned int get_volume() const {
		return _size.x * _size.y * _size.z;
	}

	uint8_t *get_channel_raw(unsigned int channel_index) const;

private:
	void create_channel_noinit(int i, Vector3i size);
	void create_channel(int i, Vector3i size, uint8_t defval);
	void delete_channel(int i);

protected:
	static void _bind_methods();

	_FORCE_INLINE_ int get_size_x() const { return _size.x; }
	_FORCE_INLINE_ int get_size_y() const { return _size.y; }
	_FORCE_INLINE_ int get_size_z() const { return _size.z; }
	_FORCE_INLINE_ Vector3 _get_size_binding() const { return _size.to_vec3(); }

	_FORCE_INLINE_ int _get_voxel_binding(int x, int y, int z, unsigned int channel) const { return get_voxel(x, y, z, channel); }
	_FORCE_INLINE_ void _set_voxel_binding(int value, int x, int y, int z, unsigned int channel) { set_voxel(value, x, y, z, channel); }
	void _copy_from_binding(Ref<VoxelBuffer> other, unsigned int channel);
	void _copy_from_area_binding(Ref<VoxelBuffer> other, Vector3 src_min, Vector3 src_max, Vector3 dst_min, unsigned int channel);
	_FORCE_INLINE_ void _fill_area_binding(int defval, Vector3 min, Vector3 max, unsigned int channel_index) { fill_area(defval, Vector3i(min), Vector3i(max), channel_index); }
	_FORCE_INLINE_ void _set_voxel_f_binding(real_t value, int x, int y, int z, unsigned int channel) { set_voxel_f(value, x, y, z, channel); }

private:
	struct Channel {
		// Allocated when the channel is populated.
		// Flat array, in order [z][x][y] because it allows faster vertical-wise access (the engine is Y-up).
		uint8_t *data;

		// Default value when data is null
		uint8_t defval;

		Channel() :
				data(NULL),
				defval(0) {}
	};

	// Each channel can store arbitary data.
	// For example, you can decide to store colors (R, G, B, A), gameplay types (type, state, light) or both.
	Channel _channels[MAX_CHANNELS];

	// How many voxels are there in the three directions. All populated channels have the same size.
	Vector3i _size;
};

VARIANT_ENUM_CAST(VoxelBuffer::ChannelId)

#endif // VOXEL_BUFFER_H<|MERGE_RESOLUTION|>--- conflicted
+++ resolved
@@ -26,17 +26,15 @@
 		MAX_CHANNELS
 	};
 
-<<<<<<< HEAD
+	// TODO use C++17 inline to initialize right here...
+	static const char *CHANNEL_ID_HINT_STRING;
+
 	enum Compression {
 		COMPRESSION_NONE = 0,
 		COMPRESSION_UNIFORM,
 		//COMPRESSION_RLE,
 		COMPRESSION_COUNT
 	};
-=======
-	// TODO use C++17 inline to initialize right here...
-	static const char *CHANNEL_ID_HINT_STRING;
->>>>>>> 04bbfcd1
 
 	// TODO Quantification options
 	//	enum ChannelFormat {
